--- conflicted
+++ resolved
@@ -6,31 +6,6 @@
 abstract contract HelperLog {
     function log(string memory message) public {
         LibLog.log(message);
-<<<<<<< HEAD
-    }
-
-    function log(string memory message, string memory data) public {
-        LibLog.log(message, data);
-    }
-
-    function log(string memory message, bytes memory data) public {
-        LibLog.log(message, data);
-    }
-
-    function log(string memory message, uint256 data) public {
-        LibLog.log(message, data);
-    }
-
-    function log(string memory message, int256 data) public {
-        LibLog.log(message, data);
-    }
-
-    function log(string memory message, address data) public {
-        LibLog.log(message, data);
-    }
-
-    function log(string memory message, bool data) public {
-=======
     }
 
     function log(string memory message, string memory data) public {
@@ -58,42 +33,11 @@
     }
 
     function log(string memory message, bytes32 data) public {
->>>>>>> ac7e9872
         LibLog.log(message, data);
     }
 
     function logFail() public {
         LibLog.logFail();
-<<<<<<< HEAD
-    }
-
-    function logFail(string memory message) public {
-        LibLog.logFail(message);
-    }
-
-    function logFail(string memory message, string memory data) public {
-        LibLog.logFail(message, data);
-    }
-
-    function logFail(string memory message, bytes memory data) public {
-        LibLog.logFail(message, data);
-    }
-
-    function logFail(string memory message, uint256 data) public {
-        LibLog.logFail(message, data);
-    }
-
-    function logFail(string memory message, int256 data) public {
-        LibLog.logFail(message, data);
-    }
-
-    function logFail(string memory message, address data) public {
-        LibLog.logFail(message, data);
-    }
-
-    function logFail(string memory message, bool data) public {
-        LibLog.logFail(message, data);
-=======
     }
 
     function logFail(string memory message) public {
@@ -126,6 +70,5 @@
 
     function logFail(string memory message, bytes32 data) public {
         LibLog.log(message, data);
->>>>>>> ac7e9872
     }
 }