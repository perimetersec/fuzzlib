// SPDX-License-Identifier: MIT
pragma solidity ^0.8.0;

import {Constants} from "./Constants.sol";

interface IHevm {
    // Set block.timestamp to newTimestamp
    function warp(uint256 newTimestamp) external;

    // Set block.number to newNumber
    function roll(uint256 newNumber) external;

    // Add the condition b to the assumption base for the current branch
    // This function is almost identical to require
    function assume(bool b) external;

    // Sets the eth balance of usr to amt
    function deal(address usr, uint256 amt) external;

    // Loads a storage slot from an address
    function load(address where, bytes32 slot) external returns (bytes32);

    // Stores a value to an address' storage slot
    function store(address where, bytes32 slot, bytes32 value) external;

    // Signs data (privateKey, digest) => (v, r, s)
    function sign(
        uint256 privateKey,
        bytes32 digest
    ) external returns (uint8 v, bytes32 r, bytes32 s);

    // Gets address for a given private key
    function addr(uint256 privateKey) external returns (address addr);

    // Performs a foreign function call via terminal
    function ffi(
        string[] calldata inputs
    ) external returns (bytes memory result);

    // Performs the next smart contract call with specified `msg.sender`
    function prank(address newSender) external;

    // Creates a new fork with the given endpoint and the latest block and returns the identifier of the fork
    function createFork(string calldata urlOrAlias) external returns (uint256);

    // Takes a fork identifier created by createFork and sets the corresponding forked state as active
    function selectFork(uint256 forkId) external;

    // Returns the identifier of the current fork
    function activeFork() external returns (uint256);

    // Labels the address in traces
    function label(address addr, string calldata label) external;
}

<<<<<<< HEAD
IHevm constant hevm = IHevm(Constants.ADDRESS_CHEATS);
=======
IHevm constant vm = IHevm(Constants.ADDRESS_CHEATS);
>>>>>>> 3bd2c247
<|MERGE_RESOLUTION|>--- conflicted
+++ resolved
@@ -53,8 +53,4 @@
     function label(address addr, string calldata label) external;
 }
 
-<<<<<<< HEAD
-IHevm constant hevm = IHevm(Constants.ADDRESS_CHEATS);
-=======
-IHevm constant vm = IHevm(Constants.ADDRESS_CHEATS);
->>>>>>> 3bd2c247
+IHevm constant vm = IHevm(Constants.ADDRESS_CHEATS);