--- conflicted
+++ resolved
@@ -10,11 +10,6 @@
 import "./IHevm.sol";
 import "./IStdCheats.sol";
 
-<<<<<<< HEAD
-abstract contract FuzzBase is AssertWrapper, ClampWrapper, Logging, Constants {
-    IHevm internal vm = IHevm(0x7109709ECfa91a80626fF3989D68f67F5b1DD12D); // for echidna
-    IStdCheats internal mvm = IStdCheats(0x7109709ECfa91a80626fF3989D68f67F5b1DD12D); // for medusa
-=======
 abstract contract FuzzBase is
     AssertWrapper,
     ClampWrapper,
@@ -23,6 +18,6 @@
     Logging,
     Constants
 {
-    IHevm internal vm = IHevm(0x7109709ECfa91a80626fF3989D68f67F5b1DD12D);
->>>>>>> 2bb6c60b
+    IHevm internal vm = IHevm(0x7109709ECfa91a80626fF3989D68f67F5b1DD12D); // for echidna
+    IStdCheats internal mvm = IStdCheats(0x7109709ECfa91a80626fF3989D68f67F5b1DD12D); // for medusa
 }